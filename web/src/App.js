import React, { lazy, Suspense, useContext, useEffect } from 'react';
import { Route, Routes, useLocation } from 'react-router-dom';
import Loading from './components/Loading';
import User from './pages/User';
import { PrivateRoute } from './components/PrivateRoute';
import RegisterForm from './components/RegisterForm';
import LoginForm from './components/LoginForm';
import NotFound from './pages/NotFound';
import Setting from './pages/Setting';
import EditUser from './pages/User/EditUser';
import PasswordResetForm from './components/PasswordResetForm';
import PasswordResetConfirm from './components/PasswordResetConfirm';
import Channel from './pages/Channel';
import Token from './pages/Token';
import EditChannel from './pages/Channel/EditChannel';
import Redemption from './pages/Redemption';
import TopUp from './pages/TopUp';
import Log from './pages/Log';
import Chat from './pages/Chat';
import Chat2Link from './pages/Chat2Link';
import { Layout } from '@douyinfe/semi-ui';
import Midjourney from './pages/Midjourney';
import Pricing from './pages/Pricing/index.js';
import Task from './pages/Task/index.js';
import Playground from './pages/Playground/Playground.js';
import OAuth2Callback from './components/OAuth2Callback.js';
import PersonalSetting from './components/PersonalSetting.js';
import Setup from './pages/Setup/index.js';
import SetupCheck from './components/SetupCheck';

const Home = lazy(() => import('./pages/Home'));
const Detail = lazy(() => import('./pages/Detail'));
const About = lazy(() => import('./pages/About'));

function App() {
  const location = useLocation();

  return (
    <SetupCheck>
      <Routes>
        <Route
          path='/'
          element={
            <Suspense fallback={<Loading></Loading>} key={location.pathname}>
              <Home />
            </Suspense>
          }
        />
        <Route
          path='/setup'
          element={
            <Suspense fallback={<Loading></Loading>} key={location.pathname}>
              <Setup />
            </Suspense>
          }
        />
        <Route
          path='/channel'
          element={
            <PrivateRoute>
              <Channel />
            </PrivateRoute>
          }
        />
        <Route
          path='/channel/edit/:id'
          element={
            <Suspense fallback={<Loading></Loading>} key={location.pathname}>
              <EditChannel />
            </Suspense>
          }
        />
        <Route
          path='/channel/add'
          element={
            <Suspense fallback={<Loading></Loading>} key={location.pathname}>
              <EditChannel />
            </Suspense>
          }
        />
        <Route
          path='/token'
          element={
            <PrivateRoute>
              <Token />
            </PrivateRoute>
          }
        />
        <Route
          path='/playground'
          element={
            <PrivateRoute>
              <Playground />
            </PrivateRoute>
          }
        />
        <Route
          path='/redemption'
          element={
            <PrivateRoute>
              <Redemption />
            </PrivateRoute>
          }
        />
        <Route
          path='/user'
          element={
            <PrivateRoute>
              <User />
            </PrivateRoute>
          }
        />
        <Route
          path='/user/edit/:id'
          element={
            <Suspense fallback={<Loading></Loading>} key={location.pathname}>
              <EditUser />
            </Suspense>
          }
        />
        <Route
          path='/user/edit'
          element={
            <Suspense fallback={<Loading></Loading>} key={location.pathname}>
              <EditUser />
            </Suspense>
          }
        />
        <Route
          path='/user/reset'
          element={
            <Suspense fallback={<Loading></Loading>} key={location.pathname}>
              <PasswordResetConfirm />
            </Suspense>
          }
        />
        <Route
          path='/login'
          element={
            <Suspense fallback={<Loading></Loading>} key={location.pathname}>
              <LoginForm />
            </Suspense>
          }
        />
        <Route
          path='/register'
          element={
            <Suspense fallback={<Loading></Loading>} key={location.pathname}>
              <RegisterForm />
            </Suspense>
          }
        />
        <Route
          path='/reset'
          element={
            <Suspense fallback={<Loading></Loading>} key={location.pathname}>
              <PasswordResetForm />
            </Suspense>
          }
        />
        <Route
          path='/oauth/github'
          element={
            <Suspense fallback={<Loading></Loading>} key={location.pathname}>
              <OAuth2Callback type='github'></OAuth2Callback>
            </Suspense>
          }
        />
        <Route
          path='/oauth/oidc'
          element={
            <Suspense fallback={<Loading></Loading>}>
              <OAuth2Callback type='oidc'></OAuth2Callback>
            </Suspense>
          }
        />
        <Route
          path='/oauth/linuxdo'
          element={
            <Suspense fallback={<Loading></Loading>} key={location.pathname}>
              <OAuth2Callback type='linuxdo'></OAuth2Callback>
            </Suspense>
          }
        />
        <Route
          path='/setting'
          element={
            <PrivateRoute>
              <Suspense fallback={<Loading></Loading>} key={location.pathname}>
                <Setting />
              </Suspense>
            </PrivateRoute>
          }
        />
        <Route
          path='/personal'
          element={
            <PrivateRoute>
              <Suspense fallback={<Loading></Loading>} key={location.pathname}>
                <PersonalSetting />
              </Suspense>
            </PrivateRoute>
          }
        />
        <Route
          path='/topup'
          element={
            <PrivateRoute>
              <Suspense fallback={<Loading></Loading>} key={location.pathname}>
                <TopUp />
              </Suspense>
            </PrivateRoute>
          }
        />
        <Route
          path='/log'
          element={
            <PrivateRoute>
              <Log />
            </PrivateRoute>
          }
        />
        <Route
          path='/detail'
          element={
            <PrivateRoute>
              <Suspense fallback={<Loading></Loading>} key={location.pathname}>
                <Detail />
              </Suspense>
            </PrivateRoute>
          }
        />
        <Route
          path='/midjourney'
          element={
            <PrivateRoute>
              <Suspense fallback={<Loading></Loading>} key={location.pathname}>
                <Midjourney />
              </Suspense>
            </PrivateRoute>
          }
        />
        <Route
          path='/task'
          element={
            <PrivateRoute>
              <Suspense fallback={<Loading></Loading>} key={location.pathname}>
                <Task />
              </Suspense>
            </PrivateRoute>
          }
        />
        <Route
          path='/pricing'
          element={
            <Suspense fallback={<Loading></Loading>} key={location.pathname}>
              <Pricing />
            </Suspense>
          }
        />
        <Route
          path='/about'
          element={
            <Suspense fallback={<Loading></Loading>} key={location.pathname}>
              <About />
            </Suspense>
          }
        />
        <Route
          path='/chat/:id?'
          element={
            <Suspense fallback={<Loading></Loading>} key={location.pathname}>
              <Chat />
            </Suspense>
          }
        />
        {/* 方便使用chat2link直接跳转聊天... */}
<<<<<<< HEAD
          <Route
            path='/chat2link'
            element={
              <PrivateRoute>
                <Suspense fallback={<Loading></Loading>} key={location.pathname}>
                    <Chat2Link />
                </Suspense>
              </PrivateRoute>
            }
          />
          <Route path='*' element={<NotFound />} />
        </Routes>
      </SetupCheck>
=======
        <Route
          path='/chat2link'
          element={
            <PrivateRoute>
              <Suspense fallback={<Loading></Loading>} key={location.pathname}>
                <Chat2Link />
              </Suspense>
            </PrivateRoute>
          }
        />
        <Route path='*' element={<NotFound />} />
      </Routes>
    </>
>>>>>>> 09adc6f2
  );
}

export default App;<|MERGE_RESOLUTION|>--- conflicted
+++ resolved
@@ -275,21 +275,6 @@
           }
         />
         {/* 方便使用chat2link直接跳转聊天... */}
-<<<<<<< HEAD
-          <Route
-            path='/chat2link'
-            element={
-              <PrivateRoute>
-                <Suspense fallback={<Loading></Loading>} key={location.pathname}>
-                    <Chat2Link />
-                </Suspense>
-              </PrivateRoute>
-            }
-          />
-          <Route path='*' element={<NotFound />} />
-        </Routes>
-      </SetupCheck>
-=======
         <Route
           path='/chat2link'
           element={
@@ -302,8 +287,7 @@
         />
         <Route path='*' element={<NotFound />} />
       </Routes>
-    </>
->>>>>>> 09adc6f2
+    </SetupCheck>
   );
 }
 
